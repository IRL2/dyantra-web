"use strict";

import * as THREE from "three";
import Stats from "stats";
import { VRButton } from './VRButton.js';
import { pickFiles, textFromFile, html } from "./utility.js";

function make_particle_state(count) {
    return {
        count,
        p: new Float32Array(3 * count),
        f: new Float32Array(3 * count),
        v: new Float32Array(3 * count),
        c: new Float32Array(3 * count),
    };
}

function make_attractor(position, radius, amplitude) {
    return {
        position,
        radius,
        amplitude,
        coefficient: amplitude / (radius * radius),
        inv_exp_denominator: 1 / (-2 * radius * radius),
    }
}

function generate_points(state) {
    const count = state.count;
    const count1 = (state.count / 2) | 0;
    const count2 = count - count1;

    const counts = [count1, count2];
    let offset = 0;
    
    const temp_p = new THREE.Vector3();
    const temp_c = new THREE.Color().setHSL(.45, .75, .5);

    for (let c = 0; c < counts.length; ++c) {
        const count = counts[c];

        for (let i = 0; i < count; ++i) {
            const angle = Math.PI * 2 * i / count;
            const off = Math.sin(angle * 8 + c*Math.PI) * .05 - c * .1;
            const mag = 1 + off * 2;
            temp_p.set(
                Math.cos(angle)*mag, 
                Math.sin(angle)*mag, 
                0,
            );

            temp_c.setHSL(angle % 1, .75, .5);

            temp_p.toArray(state.p, (i + offset) * 3);
            temp_c.toArray(state.c, (i + offset) * 3);
        }

        offset += count;
    }
}

function make_particle_geometry(count) {
    const geometry = new THREE.BufferGeometry();
    geometry.setAttribute("position", new THREE.BufferAttribute(new Float32Array(count * 3), 3));
    geometry.setAttribute("color", new THREE.BufferAttribute(new Float32Array(count * 3), 3));
    return geometry;
}

const PARAM_DEFS = new Map();
const PARAM_VALS = new Map();

function DEF_PARAM(id, parser, ...fallbacks) {
    PARAM_DEFS.set(id, { id, parser, fallbacks });
}

const parseBool = (text) => text == "true";
const parseString = (text) => text;

function parseAttractor(text) {
    const [x, y, z, radius, amplitude] = text.split(",").map((param) => parseFloat(param));
    return make_attractor(new THREE.Vector3(x, y, z), radius, amplitude);
}

DEF_PARAM("count", parseFloat, Math.pow(2, 13));
DEF_PARAM("attractors", parseBool, false);
DEF_PARAM("velocity", parseBool, true);
DEF_PARAM("attractors", parseBool, false);
DEF_PARAM("zoom", parseFloat, 1);
DEF_PARAM("svg", parseString, undefined);
DEF_PARAM("attractor", parseAttractor,
    make_attractor(new THREE.Vector3( 0,  0, 0).multiplyScalar(1),  1,  .05),
    make_attractor(new THREE.Vector3( 0,  0, 0).multiplyScalar(1), .25, -.05),
);

function READ_PARAMS() {
    const params = new URLSearchParams(document.location.search);

    for (const def of PARAM_DEFS.values()) {
        const vals = params.getAll(def.id).map((text) => def.parser(text));
        PARAM_VALS.set(def.id, vals.length > 0 ? vals : def.fallbacks);
    }
}

function GET_PARAM(id) {
    return PARAM_VALS.get(id)[0];
}


function GET_PARAM_ALL(id) {
    return PARAM_VALS.get(id);
}

export default async function start() {
    READ_PARAMS();
    
    for (const [id, values] of PARAM_VALS) {
        console.log(id, values);
    }

<<<<<<< HEAD
    // Setup UI controls
    setupUI();

    function setupUI() {
        const uiToggle = document.getElementById('ui-toggle');
        const uiPanel = document.getElementById('ui-panel');
        const particleCountInput = document.getElementById('particle-count');
        const zoomLevelInput = document.getElementById('zoom-level');
        const zoomValueDisplay = document.getElementById('zoom-value');
        const svgUrlInput = document.getElementById('svg-url');
        const loadSvgButton = document.getElementById('load-svg-file');
        const attractorsContainer = document.getElementById('attractors-container');
        const addAttractorButton = document.getElementById('add-attractor');
        const applySettingsButton = document.getElementById('apply-settings');

        // Initialize UI values from URL params
        particleCountInput.value = pointCount;
        zoomLevelInput.value = zoom;
        zoomValueDisplay.textContent = zoom.toFixed(2);
        svgUrlInput.value = svgurl || '';

        // Populate attractors
        attractors.forEach((attractor, index) => {
            addAttractorToUI(attractor, index);
        });

        // Toggle UI visibility
        uiToggle.addEventListener('click', () => {
            uiPanel.classList.toggle('visible');
            if (uiPanel.classList.contains('visible')) {
                uiToggle.textContent = '✕ Close';
            } else {
                uiToggle.textContent = '⚙️ Settings';
            }
        });

        // Update zoom value display
        zoomLevelInput.addEventListener('input', () => {
            zoomValueDisplay.textContent = parseFloat(zoomLevelInput.value).toFixed(2);
        });

        // Load local SVG file
        loadSvgButton.addEventListener('click', async () => {
            try {
                const svg = await pickSVG();
                svgUrlInput.value = ''; // Clear URL when loading local file
                
                // Reset simulation with new SVG
                prev = make_particle_state(parseInt(particleCountInput.value));
                next = make_particle_state(parseInt(particleCountInput.value));
                generate_points_svg(svg, next);
                center_points(next);
                
                // Update graphics
                const positions = pointsGeometry.getAttribute("position");
                const colors = pointsGeometry.getAttribute("color");
                positions.array = next.p;
                positions.needsUpdate = true;
                colors.array = next.c;
                colors.needsUpdate = true;
            } catch (error) {
                console.error("Error loading SVG:", error);
            }
        });

        // Add new attractor
        addAttractorButton.addEventListener('click', () => {
            const newAttractor = make_attractor(new THREE.Vector3(0, 0, 0), 1, 0.05);
            attractors.push(newAttractor);
            addAttractorToUI(newAttractor, attractors.length - 1);
        });

        // Apply settings button
        applySettingsButton.addEventListener('click', applySettings);

        function addAttractorToUI(attractor, index) {
            const attractorItem = document.createElement('div');
            attractorItem.className = 'attractor-item';
            attractorItem.dataset.index = index;

            attractorItem.innerHTML = `
                <div class="attractor-controls">
                    <div>
                        <label for="attractor-x-${index}">X:</label>
                        <input type="number" id="attractor-x-${index}" step="0.1" value="${attractor.position.x}">
                    </div>
                    <div>
                        <label for="attractor-y-${index}">Y:</label>
                        <input type="number" id="attractor-y-${index}" step="0.1" value="${attractor.position.y}">
                    </div>
                    <div>
                        <label for="attractor-z-${index}">Z:</label>
                        <input type="number" id="attractor-z-${index}" step="0.1" value="${attractor.position.z}">
                    </div>
                    <div>
                        <label for="attractor-radius-${index}">Radius:</label>
                        <input type="number" id="attractor-radius-${index}" step="0.1" min="0.1" value="${attractor.radius}">
                    </div>
                    <div>
                        <label for="attractor-amplitude-${index}">Amplitude:</label>
                        <input type="number" id="attractor-amplitude-${index}" step="0.01" value="${attractor.amplitude}">
                    </div>
                </div>
                <button class="remove-attractor">Remove</button>
            `;

            attractorsContainer.appendChild(attractorItem);

            // Add event listener for the remove button
            attractorItem.querySelector('.remove-attractor').addEventListener('click', () => {
                if (attractors.length > 1) {
                    attractors.splice(index, 1);
                    attractorItem.remove();
                    // Update indices for remaining attractors
                    updateAttractorIndices();
                }
            });
        }

        function updateAttractorIndices() {
            const attractorItems = attractorsContainer.querySelectorAll('.attractor-item');
            attractorItems.forEach((item, index) => {
                item.dataset.index = index;
            });
        }

        function applySettings() {
            // Get values from UI
            const newPointCount = parseInt(particleCountInput.value);
            const newZoom = parseFloat(zoomLevelInput.value);
            const newSvgUrl = svgUrlInput.value;

            // Update attractors
            const attractorItems = attractorsContainer.querySelectorAll('.attractor-item');
            attractors.length = 0; // Clear existing attractors
            
            attractorItems.forEach((item, index) => {
                const x = parseFloat(document.getElementById(`attractor-x-${index}`).value);
                const y = parseFloat(document.getElementById(`attractor-y-${index}`).value);
                const z = parseFloat(document.getElementById(`attractor-z-${index}`).value);
                const radius = parseFloat(document.getElementById(`attractor-radius-${index}`).value);
                const amplitude = parseFloat(document.getElementById(`attractor-amplitude-${index}`).value);
                
                attractors.push(make_attractor(new THREE.Vector3(x, y, z), radius, amplitude));
            });

            // Apply zoom
            camera.left = (1 / newZoom) * (window.innerWidth / window.innerHeight) / -2;
            camera.right = (1 / newZoom) * (window.innerWidth / window.innerHeight) / 2;
            camera.top = (1 / newZoom) / -2;
            camera.bottom = (1 / newZoom) / 2;
            camera.updateProjectionMatrix();

            // If point count changed, recreate particle system
            if (newPointCount !== pointCount) {
                prev = make_particle_state(newPointCount);
                next = make_particle_state(newPointCount);
                
                scene.remove(pointsObject);
                pointsGeometry.dispose();
                
                pointsGeometry = make_particle_geometry(newPointCount);
                pointsObject = new THREE.Points(pointsGeometry, pointsMat);
                scene.add(pointsObject);
                
                // Generate new points
                if (newSvgUrl) {
                    loadSVG(newSvgUrl).then(svg => {
                        generate_points_svg(svg, next);
                        center_points(next);
                    });
                } else {
                    generate_points(next);
                }
            } 
            // If only SVG URL changed
            else if (newSvgUrl && newSvgUrl !== svgurl) {
                loadSVG(newSvgUrl).then(svg => {
                    generate_points_svg(svg, next);
                    center_points(next);
                });
            }

            // Update the URL with new parameters for bookmarking/sharing
            updateURLParams(newPointCount, newZoom, newSvgUrl);
        }

        function updateURLParams(count, zoom, svgUrl) {
            const url = new URL(window.location.href);
            const params = url.searchParams;
            
            params.set('count', count);
            params.set('zoom', zoom);
            
            // Update SVG URL
            if (svgUrl) {
                params.set('svg', svgUrl);
            } else {
                params.delete('svg');
            }
            
            // Update attractors
            params.delete('attractor');
            attractors.forEach(attractor => {
                const attractorString = `${attractor.position.x},${attractor.position.y},${attractor.position.z},${attractor.radius},${attractor.amplitude}`;
                params.append('attractor', attractorString);
            });
            
            // Update URL without refreshing page
            window.history.replaceState({}, '', url.toString());
        }
    }
=======
    const pointCount = GET_PARAM("count");
>>>>>>> 7b162b47

    async function pickSVG() {
        const [file] = await pickFiles("*.svg");
        const text = await textFromFile(file);
        const parser = new DOMParser();
        const svg = parser.parseFromString(text, "image/svg+xml");
        return svg;
    }

    async function loadSVG(url) {
        const text = await fetch(url).then((r) => r.text());
        const parser = new DOMParser();
        const svg = parser.parseFromString(text, "image/svg+xml");
        return svg;
    }

    function generate_points_svg(svg, state) {
        /** @type {SVGGeometryElement[]} */
        const geometries = svg.querySelectorAll("path");
        let offset = 0;
        let error = 0;

        const lengths = Array.from(geometries).map((geometry) => geometry.getTotalLength());
        const lengthsTotal = lengths.reduce((a, b) => a + b);

        const position = new THREE.Vector3();

        for (let i = 0; i < geometries.length; ++i) {
            const geometry = geometries[i];

            const share = lengths[i] / lengthsTotal;
            let count = Math.floor(state.count * share);
            const delta = lengths[i] / count;

            error += state.count * share - count;

            if (error > 0) {
                count += Math.ceil(error);
                error -= Math.ceil(error);
            }

            const matrix = geometry.transform.baseVal.consolidate()?.matrix;
            
            for (let j = 0; j < count && j < state.count; ++j) {
                let point = geometry.getPointAtLength(j * delta);
                if (matrix) {
                    point = point.matrixTransform(matrix);
                }

                position.set(point.x, point.y, 0);
                position.toArray(state.p, offset + j * 3);
            }

            offset += count * 3;
        }
    }

    function center_points(state) {
        const center = new THREE.Vector3();
        const bounds = new THREE.Box3();
        const position = new THREE.Vector3();

        for (let i = 0; i < state.count; ++i) {
            position.fromArray(state.p, i * 3);
            center.add(position);
            bounds.expandByPoint(position);
        }

        center.multiplyScalar(1 / state.count);
        const size = bounds.getSize(new THREE.Vector3());
        const axis = Math.max(size.x, size.y);
        const scale = new THREE.Vector3(1 / axis, 1 / axis, 1);

        for (let i = 0; i < state.count; ++i) {
            position.fromArray(state.p, i * 3);
            position.sub(center);
            position.multiply(scale);
            position.toArray(state.p, i * 3);
        }
    }

    document.addEventListener("keydown", async (event) => {
        if (event.key == "s") {
            const svg = await pickSVG();

            prev = make_particle_state(pointCount);
            next = make_particle_state(pointCount);
            generate_points_svg(svg, next);
            center_points(next);
        }
    });

    let prev = make_particle_state(pointCount);
    let next = make_particle_state(pointCount);

    const svgurl = GET_PARAM("svg");

    if (svgurl) {
        const svg = await loadSVG(svgurl);
        generate_points_svg(svg, next);
        center_points(next);
    } else {
        generate_points(next);
    }

    prev.c.set(next.c);

    // threejs + xr setup
    const renderer = new THREE.WebGLRenderer({ antialias: true, alpha: true });
    renderer.autoClear = false;
    document.querySelector("body").appendChild(renderer.domElement);

    document.body.appendChild(VRButton.createButton(renderer));
    renderer.xr.enabled = true;

    renderer.xr.addEventListener("sessionstart", () => {
        pointsMat.size = .01;
        pointsObject.position.set(0, 1, -1);
    });

    const clock = new THREE.Clock();

    const stats = Stats();
    document.body.appendChild(stats.dom);

    const scene = new THREE.Scene();
    
    const camera = new THREE.OrthographicCamera(-1, 1, 1, -1, -500, 500);
    camera.position.set(0, 0, 1);
    camera.lookAt(new THREE.Vector3(0, 0, 0));

    // particle geometry
    const pointsMat = new THREE.PointsMaterial({
        size: 4, 
        map: new THREE.TextureLoader().load("particle.webp"), 
        vertexColors: true,
        transparent: true,
        blending: THREE.AdditiveBlending,
        depthWrite: false,
    });

    let pointsGeometry = make_particle_geometry(pointCount);
    let pointsObject = new THREE.Points(pointsGeometry, pointsMat);

    scene.add(pointsObject);

    // physics
    const temp = new THREE.Vector3();
    const temp_p = new THREE.Vector3();
    const temp_f = new THREE.Vector3();
    const temp_v = new THREE.Vector3();
    const temp_c = new THREE.Color();

    const attractors = GET_PARAM_ALL("attractor");

    // render attractors
    if (GET_PARAM("attractors")) {
        const attractorMat = new THREE.MeshBasicMaterial( { color: 0xffff00, transparent: true, opacity: .1, depthWrite: false } ); 
        for (const attractor of attractors) {
            const geo = new THREE.SphereGeometry(attractor.radius);
            const sphere = new THREE.Mesh(geo, attractorMat);
            sphere.position.copy(attractor.position);
            scene.add(sphere);
        }
    }

    function updateParticles(dt) {
        // flip prev/next buffers
        [prev, next] = [next, prev];

        // update graphics buffers
        const positions = pointsGeometry.getAttribute("position");
        const colors = pointsGeometry.getAttribute("color");
        positions.array = next.p;
        positions.needsUpdate = true;
        colors.array = next.c;
        colors.needsUpdate = true;

        // factors
        const m = 1;
        const s1 = 0.5 * dt      / m;
        const s2 = 0.5 * dt * dt / m;

        // next.p = prev.p + prev.v * dt + prev.f * s;
        for (let i = 0; i < pointCount; ++i) {
            temp_p.fromArray(prev.p, i*3);
            temp_v.fromArray(prev.v, i*3);
            temp_f.fromArray(prev.f, i*3);

            temp_p.addScaledVector(temp_v, dt);
            temp_p.addScaledVector(temp_f, s2);

            temp_p.toArray(next.p, i * 3);
        }

        // dp = prev.p - attractor.p
        // exponent = (dp . dp) * attractor.inv_exp_denominator
        // next.f = sum(dp * -attractor.coefficient * exp(exponent))
        for (let i = 0; i < pointCount; ++i) {
            temp_p.fromArray(prev.p, i*3);
            temp_f.set(0, 0, 0);

            for (const attractor of attractors) {
                temp.subVectors(temp_p, attractor.position);

                const exp_numerator = temp.lengthSq();
                const prefactor = 
                    - attractor.coefficient 
                    * Math.exp(exp_numerator * attractor.inv_exp_denominator);

                temp.multiplyScalar(prefactor);

                temp_f.add(temp);
            }

            temp_f.toArray(next.f, i*3);
        }

        const velocityColored = GET_PARAM("velocity");

        // next.v = prev.v + (prev.f + next.f) * s;
        for (let i = 0; i < pointCount; ++i) {
            temp_f.fromArray(prev.f, i*3);
            temp.fromArray(next.f, i*3);
            temp_f.add(temp)

            temp_v.fromArray(prev.v, i*3);
            temp_v.addScaledVector(temp_f, s1);

            temp_v.toArray(next.v, i*3);

            // color by velocity
            if (velocityColored) {
                const v = temp_v.lengthSq();
                temp_c.setHSL(v, .75, .5);
                temp_c.toArray(next.c, i*3);
            }
        }
    }
    
    // fit browser window
    function resize() {
        if (renderer.xr.isPresenting)
            return;

        const parent = renderer.domElement.parentElement;
        const { width, height } = parent.getBoundingClientRect();

        const size = 1 / GET_PARAM("zoom");
        const aspect = width / height;

        renderer.setSize(width, height, true);
        renderer.setPixelRatio(window.devicePixelRatio);

        if (width > height) {
            camera.left   = size * aspect / -2;
            camera.right  = size * aspect /  2;
            camera.top    = size / -2;
            camera.bottom = size /  2;
        } else {
            camera.left   = size / -2;
            camera.right  = size /  2;
            camera.top    = size / aspect / -2;
            camera.bottom = size / aspect /  2;
        }

        camera.updateProjectionMatrix();
    }

    window.addEventListener("resize", resize);
    renderer.xr.addEventListener("sessionend", resize);
    resize();

    // control loop
    function animate() {
        const dt = Math.min(1/15, clock.getDelta());

        update(dt);
        render();

        stats.update();
    }
    renderer.setAnimationLoop(animate);

    function update(dt) {
        updateParticles(dt);
    }

    function render() {
        renderer.render(scene, camera);
    }
}
<|MERGE_RESOLUTION|>--- conflicted
+++ resolved
@@ -117,9 +117,7 @@
         console.log(id, values);
     }
 
-<<<<<<< HEAD
-    // Setup UI controls
-    setupUI();
+    const pointCount = GET_PARAM("count");
 
     function setupUI() {
         const uiToggle = document.getElementById('ui-toggle');
@@ -135,9 +133,9 @@
 
         // Initialize UI values from URL params
         particleCountInput.value = pointCount;
-        zoomLevelInput.value = zoom;
-        zoomValueDisplay.textContent = zoom.toFixed(2);
-        svgUrlInput.value = svgurl || '';
+        zoomLevelInput.value = GET_PARAM("zoom");
+        zoomValueDisplay.textContent = GET_PARAM("zoom").toFixed(2);
+        svgUrlInput.value = GET_PARAM("svg") ?? "";
 
         // Populate attractors
         attractors.forEach((attractor, index) => {
@@ -201,24 +199,24 @@
             attractorItem.innerHTML = `
                 <div class="attractor-controls">
                     <div>
-                        <label for="attractor-x-${index}">X:</label>
-                        <input type="number" id="attractor-x-${index}" step="0.1" value="${attractor.position.x}">
+                        <label for="attractor-x">X:</label>
+                        <input type="number" id="attractor-x" step="0.1" value="${attractor.position.x}">
                     </div>
                     <div>
-                        <label for="attractor-y-${index}">Y:</label>
-                        <input type="number" id="attractor-y-${index}" step="0.1" value="${attractor.position.y}">
+                        <label for="attractor-y">Y:</label>
+                        <input type="number" id="attractor-y" step="0.1" value="${attractor.position.y}">
                     </div>
                     <div>
-                        <label for="attractor-z-${index}">Z:</label>
-                        <input type="number" id="attractor-z-${index}" step="0.1" value="${attractor.position.z}">
+                        <label for="attractor-z">Z:</label>
+                        <input type="number" id="attractor-z" step="0.1" value="${attractor.position.z}">
                     </div>
                     <div>
-                        <label for="attractor-radius-${index}">Radius:</label>
-                        <input type="number" id="attractor-radius-${index}" step="0.1" min="0.1" value="${attractor.radius}">
+                        <label for="attractor-radius">Radius:</label>
+                        <input type="number" id="attractor-radius" step="0.1" min="0.1" value="${attractor.radius}">
                     </div>
                     <div>
-                        <label for="attractor-amplitude-${index}">Amplitude:</label>
-                        <input type="number" id="attractor-amplitude-${index}" step="0.01" value="${attractor.amplitude}">
+                        <label for="attractor-amplitude">Amplitude:</label>
+                        <input type="number" id="attractor-amplitude" step="0.01" value="${attractor.amplitude}">
                     </div>
                 </div>
                 <button class="remove-attractor">Remove</button>
@@ -228,12 +226,10 @@
 
             // Add event listener for the remove button
             attractorItem.querySelector('.remove-attractor').addEventListener('click', () => {
-                if (attractors.length > 1) {
-                    attractors.splice(index, 1);
-                    attractorItem.remove();
-                    // Update indices for remaining attractors
-                    updateAttractorIndices();
-                }
+                attractors.splice(index, 1);
+                attractorItem.remove();
+                // Update indices for remaining attractors
+                updateAttractorIndices();
             });
         }
 
@@ -255,11 +251,11 @@
             attractors.length = 0; // Clear existing attractors
             
             attractorItems.forEach((item, index) => {
-                const x = parseFloat(document.getElementById(`attractor-x-${index}`).value);
-                const y = parseFloat(document.getElementById(`attractor-y-${index}`).value);
-                const z = parseFloat(document.getElementById(`attractor-z-${index}`).value);
-                const radius = parseFloat(document.getElementById(`attractor-radius-${index}`).value);
-                const amplitude = parseFloat(document.getElementById(`attractor-amplitude-${index}`).value);
+                const x = parseFloat(item.querySelector(`#attractor-x`).value);
+                const y = parseFloat(item.querySelector(`#attractor-y`).value);
+                const z = parseFloat(item.querySelector(`#attractor-z`).value);
+                const radius = parseFloat(item.querySelector(`#attractor-radius`).value);
+                const amplitude = parseFloat(item.querySelector(`#attractor-amplitude`).value);
                 
                 attractors.push(make_attractor(new THREE.Vector3(x, y, z), radius, amplitude));
             });
@@ -330,9 +326,6 @@
             window.history.replaceState({}, '', url.toString());
         }
     }
-=======
-    const pointCount = GET_PARAM("count");
->>>>>>> 7b162b47
 
     async function pickSVG() {
         const [file] = await pickFiles("*.svg");
@@ -624,4 +617,7 @@
     function render() {
         renderer.render(scene, camera);
     }
-}
+    
+    // Setup UI controls
+    setupUI();
+}
